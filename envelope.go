--- conflicted
+++ resolved
@@ -254,38 +254,10 @@
 		}
 		return errorf(CodeResourceExhausted, "message size %d is larger than configured max %d", size, r.readMaxBytes)
 	}
-<<<<<<< HEAD
-	if size > 0 {
-		// At layer 7, we don't know exactly what's happening down in L4. Large
-		// length-prefixed messages may arrive in chunks, so we may need to read
-		// the request body past EOF. We also need to take care that we don't retry
-		// forever if the message is malformed.
-		remaining := size
-		for remaining > 0 {
-			bytesRead, err := io.CopyN(env.Data, src, remaining)
-			if err != nil && !errors.Is(err, io.EOF) {
-				if maxBytesErr := asMaxBytesError(err, "read %d byte message", size); maxBytesErr != nil {
-					// We're reading from an http.MaxBytesHandler, and we've exceeded the read limit.
-					return maxBytesErr
-				}
-				return errorf(CodeUnknown, "read enveloped message: %w", err)
-			}
-			if errors.Is(err, io.EOF) && bytesRead == 0 {
-				// We've gotten zero-length chunk of data. Message is likely malformed,
-				// don't wait for additional chunks.
-				return errorf(
-					CodeInvalidArgument,
-					"protocol error: promised %d bytes in enveloped message, got %d bytes",
-					size,
-					size-remaining,
-				)
-			}
-			remaining -= bytesRead
-=======
 	// We've read the prefix, so we know how many bytes to expect.
 	// CopyN will return an error if it doesn't read the requested
 	// number of bytes.
-	if readN, err := io.CopyN(env.Data, r.reader, size); err != nil {
+	if readN, err := io.CopyN(env.Data, src, size); err != nil {
 		if maxBytesErr := asMaxBytesError(err, "read %d byte message", size); maxBytesErr != nil {
 			// We're reading from an http.MaxBytesHandler, and we've exceeded the read limit.
 			return maxBytesErr
@@ -299,7 +271,6 @@
 				size,
 				readN,
 			)
->>>>>>> 5176a6c2
 		}
 		return errorf(CodeUnknown, "read enveloped message: %w", err)
 	}
